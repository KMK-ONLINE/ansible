--- conflicted
+++ resolved
@@ -19,9 +19,5 @@
 from __future__ import (absolute_import, division, print_function)
 __metaclass__ = type
 
-<<<<<<< HEAD
-__version__ = '2.3.1.0+20170814'
-=======
-__version__ = '2.3.2.0'
->>>>>>> c22f8a4a
+__version__ = '2.3.2.0+20170814'
 __author__  = 'Ansible, Inc.'